package main

import (
	"bytes"
	"encoding/binary"
	"encoding/hex"
	"encoding/json"
	"fmt"
	"log"
	"os"

	"github.com/consensys/gnark/backend/groth16"
	"github.com/urfave/cli/v2"

	gnark_nimue "github.com/reilabs/gnark-nimue"
	go_ark_serialize "github.com/reilabs/go-ark-serialize"
)

type KeccakDigest struct {
	KeccakDigest [32]uint8
}

type Fp256 struct {
	Limbs [4]uint64
}

type MultiPath[Digest any] struct {
	LeafSiblingHashes      []Digest
	AuthPathsPrefixLengths []uint64
	AuthPathsSuffixes      [][]Digest
	LeafIndexes            []uint64
}

type ProofElement struct {
	A MultiPath[KeccakDigest]
	B [][]Fp256
}

type ProofObject struct {
<<<<<<< HEAD
	FirstRoundPaths              []ProofElement `json:"round0_merkle_paths"`
	MerklePaths                  []ProofElement `json:"merkle_paths"`
	StatementValuesAtRandomPoint []Fp256        `json:"statement_values_at_random_point"`
=======
	StatementValuesAtRandomPoint []Fp256
>>>>>>> 83a94500
}

type Config struct {
	LogNumConstraints    int      `json:"log_num_constraints"`
	NRounds              int      `json:"n_rounds"`
	NVars                int      `json:"n_vars"`
	FoldingFactor        []int    `json:"folding_factor"`
	OODSamples           []int    `json:"ood_samples"`
	NumQueries           []int    `json:"num_queries"`
	PowBits              []int    `json:"pow_bits"`
	FinalQueries         int      `json:"final_queries"`
	FinalPowBits         int      `json:"final_pow_bits"`
	FinalFoldingPowBits  int      `json:"final_folding_pow_bits"`
	DomainGenerator      string   `json:"domain_generator"`
	Rate                 int      `json:"rate"`
	IOPattern            string   `json:"io_pattern"`
	Transcript           []byte   `json:"transcript"`
	TranscriptLen        int      `json:"transcript_len"`
	StatementEvaluations []string `json:"statement_evaluations"`
}

type SparseMatrix struct {
	Rows       uint64   `json:"num_rows"`
	Cols       uint64   `json:"num_cols"`
	RowIndices []uint64 `json:"new_row_indices"`
	ColIndices []uint64 `json:"col_indices"`
	Values     []uint64 `json:"values"`
}

type Interner struct {
	Values []Fp256 `json:"values"`
}

type InternerAsString struct {
	Values string `json:"values"`
}

type R1CS struct {
	PublicInputs uint64           `json:"public_inputs"`
	Witnesses    uint64           `json:"witnesses"`
	Constraints  uint64           `json:"constraints"`
	Interner     InternerAsString `json:"interner"`
	A            SparseMatrix     `json:"a"`
	B            SparseMatrix     `json:"b"`
	C            SparseMatrix     `json:"c"`
}

func main() {
	app := &cli.App{
		Name:  "Verifier",
		Usage: "Verifies proof with given parameters",
		Flags: []cli.Flag{
			&cli.StringFlag{
				Name:     "config",
				Usage:    "Path to the config file",
				Required: false,
				Value:    "../noir-examples/poseidon-rounds/params_for_recursive_verifier",
			},
			&cli.StringFlag{
				Name:     "r1cs",
				Usage:    "Path to the r1cs json file",
				Required: false,
				Value:    "../noir-examples/poseidon-rounds/r1cs.json",
			},
			&cli.StringFlag{
				Name:     "ccs",
				Usage:    "Optional path to store the constraint system object",
				Required: false,
				Value:    "",
			},
			&cli.StringFlag{
				Name: "pk",
				Usage: "Optional path to load Proving Key from (if not provided, " +
					"PK and VK will be generated unsafely)",
				Required: false,
				Value:    "",
			},
			&cli.StringFlag{
				Name: "vk",
				Usage: "Optional path to load Verifying Key from (if not provided, " +
					"PK and VK will be generated unsafely)",
				Required: false,
				Value:    "",
			},
		},
		Action: func(c *cli.Context) error {
			configFilePath := c.String("config")
			r1csFilePath := c.String("r1cs")
			outputCcsPath := c.String("ccs")
			pkPath := c.String("pk")
			vkPath := c.String("vk")

			configFile, err := os.ReadFile(configFilePath)
			if err != nil {
				return fmt.Errorf("failed to read config file: %w", err)
			}

<<<<<<< HEAD
	configFile, err := os.ReadFile("../noir-examples/poseidon-rounds/params_for_recursive_verifier")

	if err != nil {
		fmt.Println(err)
		return
	}

	var config Config
	if err := json.Unmarshal(configFile, &config); err != nil {
		log.Fatalf("Error unmarshalling JSON: %v\n", err)
	}
	fmt.Printf("Parsed configuration:\n%+v\n", config)

	io := gnark_nimue.IOPattern{}
	err = io.Parse([]byte(config.IOPattern))
	if err != nil {
		fmt.Println(err)
		return
	}
	fmt.Printf("io: %s\n", io.PPrint())
=======
			var config Config
			if err := json.Unmarshal(configFile, &config); err != nil {
				return fmt.Errorf("failed to unmarshal config JSON: %w", err)
			}

			io := gnark_nimue.IOPattern{}
			err = io.Parse([]byte(config.IOPattern))
			if err != nil {
				return fmt.Errorf("failed to parse IO pattern: %w", err)
			}

			var pointer uint64
			var truncated []byte
>>>>>>> 83a94500

			var merkle_paths []MultiPath[KeccakDigest]
			var stir_answers [][][]Fp256
			var deferred []Fp256

			for _, op := range io.Ops {
				switch op.Kind {
				case gnark_nimue.Hint:
					if pointer+4 > uint64(len(config.Transcript)) {
						return fmt.Errorf("insufficient bytes for hint length")
					}
					hintLen := binary.LittleEndian.Uint32(config.Transcript[pointer : pointer+4])
					start := pointer + 4
					end := start + uint64(hintLen)

					if end > uint64(len(config.Transcript)) {
						return fmt.Errorf("insufficient bytes for merkle proof")
					}

					switch string(op.Label) {
					case "merkle_proof":
						var path MultiPath[KeccakDigest]
						_, err = go_ark_serialize.CanonicalDeserializeWithMode(
							bytes.NewReader(config.Transcript[start:end]),
							&path,
							false, false,
						)
						merkle_paths = append(merkle_paths, path)
					case "stir_answers":
						var stirAnswers [][]Fp256
						_, err = go_ark_serialize.CanonicalDeserializeWithMode(
							bytes.NewReader(config.Transcript[start:end]),
							&stirAnswers,
							false, false,
						)
						stir_answers = append(stir_answers, stirAnswers)
					case "deferred_weight_evaluations":
						_, err = go_ark_serialize.CanonicalDeserializeWithMode(
							bytes.NewReader(config.Transcript[start:end]),
							&deferred,
							false, false,
						)
						if err != nil {
							return fmt.Errorf("failed to deserialize deferred hint: %w", err)
						}
						fmt.Print(deferred)
					}

					if err != nil {
						return fmt.Errorf("failed to deserialize merkle proof: %w", err)
					}

					pointer = end

				case gnark_nimue.Absorb:
					start := pointer
					if string(op.Label) == "pow-nonce" {
						pointer += op.Size
					} else {
						pointer += op.Size * 32
					}

					if pointer > uint64(len(config.Transcript)) {
						return fmt.Errorf("absorb exceeds transcript length")
					}

					truncated = append(truncated, config.Transcript[start:pointer]...)
				}
			}

			config.Transcript = truncated

			r1csFile, r1csErr := os.ReadFile(r1csFilePath)
			if r1csErr != nil {
				return fmt.Errorf("failed to read r1cs file: %w", r1csErr)
			}

			var r1cs R1CS
			if err = json.Unmarshal(r1csFile, &r1cs); err != nil {
				return fmt.Errorf("failed to unmarshal r1cs JSON: %w", err)
			}

			internerBytes, err := hex.DecodeString(r1cs.Interner.Values)
			if err != nil {
				return fmt.Errorf("failed to decode interner values: %w", err)
			}

			var interner Interner
			_, err = go_ark_serialize.CanonicalDeserializeWithMode(
				bytes.NewReader(internerBytes), &interner, false, false,
			)
			if err != nil {
				return fmt.Errorf("failed to deserialize interner: %w", err)
			}

			var pk *groth16.ProvingKey
			var vk *groth16.VerifyingKey
			if pkPath != "" && vkPath != "" {
				log.Printf("Loading PK/VK from %s, %s", pkPath, vkPath)
				restoredPk, restoredVk, err := keys_from_files(pkPath, vkPath)
				if err != nil {
					return err
				}
				pk = &restoredPk
				vk = &restoredVk
			}

			verify_circuit(deferred, config, r1cs, interner, merkle_paths, stir_answers, pk, vk, outputCcsPath)
			return nil
		},
	}

	err := app.Run(os.Args)
	if err != nil {
		log.Fatal(err)
	}
}<|MERGE_RESOLUTION|>--- conflicted
+++ resolved
@@ -2,14 +2,13 @@
 
 import (
 	"bytes"
-	"encoding/binary"
 	"encoding/hex"
 	"encoding/json"
 	"fmt"
+	"github.com/consensys/gnark/backend/groth16"
 	"log"
 	"os"
 
-	"github.com/consensys/gnark/backend/groth16"
 	"github.com/urfave/cli/v2"
 
 	gnark_nimue "github.com/reilabs/gnark-nimue"
@@ -37,13 +36,9 @@
 }
 
 type ProofObject struct {
-<<<<<<< HEAD
 	FirstRoundPaths              []ProofElement `json:"round0_merkle_paths"`
 	MerklePaths                  []ProofElement `json:"merkle_paths"`
 	StatementValuesAtRandomPoint []Fp256        `json:"statement_values_at_random_point"`
-=======
-	StatementValuesAtRandomPoint []Fp256
->>>>>>> 83a94500
 }
 
 type Config struct {
@@ -103,6 +98,12 @@
 				Value:    "../noir-examples/poseidon-rounds/params_for_recursive_verifier",
 			},
 			&cli.StringFlag{
+				Name:     "proof",
+				Usage:    "Path to the proof file",
+				Required: false,
+				Value:    "../noir-examples/poseidon-rounds/proof_for_recursive_verifier",
+			},
+			&cli.StringFlag{
 				Name:     "r1cs",
 				Usage:    "Path to the r1cs json file",
 				Required: false,
@@ -130,39 +131,29 @@
 			},
 		},
 		Action: func(c *cli.Context) error {
+			proofFilePath := c.String("proof")
 			configFilePath := c.String("config")
 			r1csFilePath := c.String("r1cs")
 			outputCcsPath := c.String("ccs")
 			pkPath := c.String("pk")
 			vkPath := c.String("vk")
 
+			proofFile, err := os.Open(proofFilePath)
+			if err != nil {
+				return fmt.Errorf("failed to open proof file to read: %w", err)
+			}
+
+			var proof ProofObject
+			_, err = go_ark_serialize.CanonicalDeserializeWithMode(proofFile, &proof, false, false)
+			if err != nil {
+				return fmt.Errorf("failed to deserialize proof file: %w", err)
+			}
+
 			configFile, err := os.ReadFile(configFilePath)
 			if err != nil {
 				return fmt.Errorf("failed to read config file: %w", err)
 			}
 
-<<<<<<< HEAD
-	configFile, err := os.ReadFile("../noir-examples/poseidon-rounds/params_for_recursive_verifier")
-
-	if err != nil {
-		fmt.Println(err)
-		return
-	}
-
-	var config Config
-	if err := json.Unmarshal(configFile, &config); err != nil {
-		log.Fatalf("Error unmarshalling JSON: %v\n", err)
-	}
-	fmt.Printf("Parsed configuration:\n%+v\n", config)
-
-	io := gnark_nimue.IOPattern{}
-	err = io.Parse([]byte(config.IOPattern))
-	if err != nil {
-		fmt.Println(err)
-		return
-	}
-	fmt.Printf("io: %s\n", io.PPrint())
-=======
 			var config Config
 			if err := json.Unmarshal(configFile, &config); err != nil {
 				return fmt.Errorf("failed to unmarshal config JSON: %w", err)
@@ -173,81 +164,6 @@
 			if err != nil {
 				return fmt.Errorf("failed to parse IO pattern: %w", err)
 			}
-
-			var pointer uint64
-			var truncated []byte
->>>>>>> 83a94500
-
-			var merkle_paths []MultiPath[KeccakDigest]
-			var stir_answers [][][]Fp256
-			var deferred []Fp256
-
-			for _, op := range io.Ops {
-				switch op.Kind {
-				case gnark_nimue.Hint:
-					if pointer+4 > uint64(len(config.Transcript)) {
-						return fmt.Errorf("insufficient bytes for hint length")
-					}
-					hintLen := binary.LittleEndian.Uint32(config.Transcript[pointer : pointer+4])
-					start := pointer + 4
-					end := start + uint64(hintLen)
-
-					if end > uint64(len(config.Transcript)) {
-						return fmt.Errorf("insufficient bytes for merkle proof")
-					}
-
-					switch string(op.Label) {
-					case "merkle_proof":
-						var path MultiPath[KeccakDigest]
-						_, err = go_ark_serialize.CanonicalDeserializeWithMode(
-							bytes.NewReader(config.Transcript[start:end]),
-							&path,
-							false, false,
-						)
-						merkle_paths = append(merkle_paths, path)
-					case "stir_answers":
-						var stirAnswers [][]Fp256
-						_, err = go_ark_serialize.CanonicalDeserializeWithMode(
-							bytes.NewReader(config.Transcript[start:end]),
-							&stirAnswers,
-							false, false,
-						)
-						stir_answers = append(stir_answers, stirAnswers)
-					case "deferred_weight_evaluations":
-						_, err = go_ark_serialize.CanonicalDeserializeWithMode(
-							bytes.NewReader(config.Transcript[start:end]),
-							&deferred,
-							false, false,
-						)
-						if err != nil {
-							return fmt.Errorf("failed to deserialize deferred hint: %w", err)
-						}
-						fmt.Print(deferred)
-					}
-
-					if err != nil {
-						return fmt.Errorf("failed to deserialize merkle proof: %w", err)
-					}
-
-					pointer = end
-
-				case gnark_nimue.Absorb:
-					start := pointer
-					if string(op.Label) == "pow-nonce" {
-						pointer += op.Size
-					} else {
-						pointer += op.Size * 32
-					}
-
-					if pointer > uint64(len(config.Transcript)) {
-						return fmt.Errorf("absorb exceeds transcript length")
-					}
-
-					truncated = append(truncated, config.Transcript[start:pointer]...)
-				}
-			}
-
-			config.Transcript = truncated
 
 			r1csFile, r1csErr := os.ReadFile(r1csFilePath)
 			if r1csErr != nil {
@@ -284,7 +200,7 @@
 				vk = &restoredVk
 			}
 
-			verify_circuit(deferred, config, r1cs, interner, merkle_paths, stir_answers, pk, vk, outputCcsPath)
+			verify_circuit(proof, config, r1cs, interner, pk, vk, outputCcsPath)
 			return nil
 		},
 	}
