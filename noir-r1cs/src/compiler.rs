use {
    crate::{
        r1cs_matrices::R1CSMatrices,
        solver::{R1CSSolver, WitnessBuilder},
    }, acir::{
        circuit::{opcodes::BlockType, Circuit, Opcode},
        native_types::{Expression, Witness as AcirWitness},
        AcirField, FieldElement,
    }, acvm::brillig_vm::Memory, core::hash, std::{
        collections::BTreeMap,
        fmt::{Debug, Formatter},
        ops::Neg,
        vec,
    }, tracing::field::Field
};

/// Compiles an ACIR circuit into an [R1CS] instance, comprising the [R1CSMatrices] and
/// [R1CSSolver].
pub struct R1CS {
    pub matrices: R1CSMatrices,

    pub solver: R1CSSolver,

    // Maps indices of ACIR witnesses to indices of R1CS witnesses
    acir_to_r1cs_witness_map: BTreeMap<usize, usize>,
}

impl R1CS {
    /// The number of constraints in the R1CS instance.
    pub fn num_constraints(&self) -> usize {
        self.matrices.num_constraints()
    }

    /// The number of witnesses in the R1CS instance.
    /// This includes the constant one witness.
    pub fn num_witnesses(&self) -> usize {
        self.solver.num_witnesses()
    }

    /// Create an R1CS instance from an ACIR circuit, introducing R1CS witnesses and constraints as
    /// needed.
    pub fn from_acir(circuit: &Circuit<FieldElement>) -> Self {
        // Create a new R1CS instance
        let mut r1cs = Self {
            matrices: R1CSMatrices::new(),
            solver: R1CSSolver::new(),
            acir_to_r1cs_witness_map: BTreeMap::new(),
        };

        // Read-only memory blocks (used for building the memory lookup constraints at the end)
        let mut memory_blocks: BTreeMap<usize, MemoryBlock> = BTreeMap::new();
        for opcode in circuit.opcodes.iter() {
            match opcode {
                Opcode::AssertZero(expr) => {
                    r1cs.add_acir_assert_zero(expr);
                }

                // Brillig instructions are used by the ACVM to solve for ACIR witness values.
                // Corresponding ACIR constraints are by Noir as AssertZeros, and we map all ACIR
                // witness values to R1CS witness values, so we can safely ignore
                // Opcode::BrilligCall.
                Opcode::BrilligCall { .. } => {
                    println!("BrilligCall {:?}", opcode)
                }

                // // Directive is a modern version of Brillig.
                // Opcode::Directive(..) => unimplemented!("Directive"),

                // Calls to a function, this is to efficiently represent repeated structure in
                // circuits. TODO: We need to implement this so we can store
                // circuits concicely. It should not impact the R1CS constraints or
                // witness vector.
                Opcode::Call { .. } => unimplemented!("Call"),

                Opcode::MemoryInit {
                    block_id,
                    init,
                    block_type,
                } => {
                    if *block_type != BlockType::Memory {
                        panic!("MemoryInit block type must be Memory")
                    }
                    let block_id = block_id.0 as usize;
                    assert!(
                        !memory_blocks.contains_key(&block_id),
                        "Memory block {} already initialized",
                        block_id
                    );
                    r1cs.solver.initial_memories.insert(block_id, init.iter().map(|w| w.0 as usize).collect());
                    let mut block = MemoryBlock::new();
                    init.iter().for_each(|acir_witness| {
                        let r1cs_witness =
                            r1cs.add_witness(WitnessBuilder::Acir(acir_witness.0 as usize));
                        // Add the witness index to the memory block
                        block.initial_value_witnesses.push(r1cs_witness);
                    });
                    memory_blocks.insert(block_id, block);
                }

                Opcode::MemoryOp {
                    block_id,
                    op,
                    predicate,
                } => {
                    // Panic if the predicate is set (according to Noir developers, predicate is
                    // always None and will soon be removed).
                    assert!(predicate.is_none());

                    let block_id = block_id.0 as usize;
                    assert!(
                        memory_blocks.contains_key(&block_id),
                        "Memory block {} not initialized before read",
                        block_id
                    );
                    let block = memory_blocks.get_mut(&block_id).unwrap();

<<<<<<< HEAD
                    // It isn't clear from the Noir codebase if index can ever be a not equal to just a single ACIR witness.
                    // If it isn't, we'll need to introduce constraints and use a witness for the index, but let's leave this til later.
                    // (According to experiments, the index is always a witness, not a constant:
                    // static reads are hard-wired into the circuit, or instead rendered as a
                    // dynamic read by introducing a new witness constrained to have the value of
                    // the static address.)
=======
                    // Create a new (as yet unconstrained) witness `result_of_read` for the result of the read; it will be constrained by the lookup for the memory block at the end.
                    // Use a MemoryRead witness builder so that the solver can determine its value and also count memory accesses to each address.

                    // "In read operations, [op.value] corresponds to the witness index at which the value from memory will be written." (from the Noir codebase)
                    // At R1CS solving time, only need to map over the value of the corresponding ACIR witness, whose value is already determined by the ACIR solver.
                    let result_of_read_acir_witness = op.value.to_witness().unwrap().0 as usize;

                    // `op.index` is _always_ just a single ACIR witness, not a more complicated expression, and not a constant.
                    // See [here](https://discord.com/channels/1113924620781883405/1356865341065531446)
                    // Static reads are hard-wired into the circuit, or instead rendered as a
                    // dummy dynamic read by introducing a new witness constrained to have the value of
                    // the static address.
>>>>>>> be49e0f2
                    let addr_wb = op.index.to_witness().map_or_else(
                        || {
                            unimplemented!("MemoryOp index must be a single witness, not a more general Expression")
                        },
                        |acir_witness| WitnessBuilder::Acir(acir_witness.0 as usize),
                    );
                    let addr = r1cs.add_witness(addr_wb);

                    let op = if op.operation.is_zero() {
                        // Create a new (as yet unconstrained) witness `result_of_read` for the result of the read; it will be constrained by the lookup for the memory block at the end.
                        // Use a MemoryRead witness builder so that the solver can determine its value and also count memory accesses to each address.

                        // "In read operations, [op.value] corresponds to the witness index at which the value from memory will be written." (from the Noir codebase)
                        // At R1CS solving time, only need to map over the value of the corresponding ACIR witness, whose value is already determined by the ACIR solver.
                        let result_of_read_acir_witness = op.value.to_witness().unwrap().0 as usize;

                        let result_of_read = r1cs.add_witness(WitnessBuilder::ValueReadFromMemory(
                            block_id,
                            addr,
                            result_of_read_acir_witness,
                        ));
                        MemoryOperation::Read(addr, result_of_read)
                    } else {
                        let value_written = r1cs.add_witness(WitnessBuilder::ValueWrittenToMemory(
                            block_id,
                            addr,
                            // TODO check that op.value is indeed the value written
                            op.value.to_witness().unwrap().0 as usize,
                        ));
                        MemoryOperation::Write(addr, value_written)
                    };
                    block.operations.push(op);
                }

                // These are calls to built-in functions, for this we need to create.
                Opcode::BlackBoxFuncCall(_) => {
                    println!("BlackBoxFuncCall")
                }
            }
        }

        // For each memory block, add appropriate constraints (depending on whether it is read-only or not)
        memory_blocks.iter().for_each(|(block_id, block)| {
            if block.is_read_only() {
                // Use a lookup to enforce that the reads are correct.
                // Add witness entries for memory access counts, using the WitnessBuilder::MemoryAccessCount
                let access_counts: Vec<_> = (0..block.initial_value_witnesses.len())
                    .map(|index| r1cs.add_witness(WitnessBuilder::MemoryReadCount(*block_id, index)))
                    .collect();

                // Add two verifier challenges for the lookup
                let rs_challenge = r1cs.add_witness(WitnessBuilder::Challenge);
                let sz_challenge = r1cs.add_witness(WitnessBuilder::Challenge);

                // Calculate the sum, over all reads, of 1/denominator
                let summands_for_reads = block
                    .operations
                    .iter()
                    .map(|op| {
                        match op {
                            MemoryOperation::Read(addr_witness, value) => {
                                r1cs.add_indexed_lookup_factor(
                                    rs_challenge,
                                    sz_challenge,
                                    FieldElement::one(),
                                    *addr_witness,
                                    *value,
                                )
                            }
                            MemoryOperation::Write(_, _) => {
                                unreachable!();
                            }
                        }
                    }).collect();
                let sum_for_reads = r1cs.add_sum(summands_for_reads);

                // Calculate the sum over all table elements of multiplicity/factor
                let summands_for_table = block
                    .initial_value_witnesses
                    .iter()
                    .zip(access_counts.iter())
                    .enumerate()
                    .map(|(addr, (value, access_count))| {
                        let denominator = r1cs.add_indexed_lookup_factor(
                            rs_challenge,
                            sz_challenge,
                            addr.into(),
                            r1cs.solver.witness_one(),
                            *value,
                        );
                        r1cs.add_product(*access_count, denominator)
                    })
                    .collect();
                let sum_for_table = r1cs.add_sum(summands_for_table);

                // Enforce that the two sums are equal
                r1cs.matrices.add_constraint(
                    &[(FieldElement::one(), r1cs.solver.witness_one())],
                    &[(FieldElement::one(), sum_for_reads)],
                    &[(FieldElement::one(), sum_for_table)],
                );
            } else {
                // Read/write memory block - use offline memory checking
                let rs_challenge = r1cs.add_witness(WitnessBuilder::Challenge);
                let rs_challenge_sqrd = r1cs.add_product(rs_challenge, rs_challenge);
                let mut timer: u32 = 0;

                let mut read_hash = r1cs.solver.witness_one();
                let mut write_hash = r1cs.solver.witness_one();

                let put = |addr, addr_witness, value| {
                    let hash_value = r1cs.add_memory_op_hash(
                        rs_challenge,
                        rs_challenge_sqrd,
                        addr,
                        addr_witness,
                        value,
                        FieldElement::from(timer),
                        r1cs.solver.witness_one(),
                    );
                    write_hash = r1cs.add_product(write_hash, hash_value);
                };

                let get = |addr, addr_witness, value| {
                    let retrieved_timer = r1cs.add_witness(WitnessBuilder::MemoryReadTimestamp(
                        *block_id,
                        (addr, addr_witness),
                    ));
                    let hash_value = r1cs.add_memory_op_hash(
                        rs_challenge,
                        rs_challenge_sqrd,
                        FieldElement::from(addr),
                        addr_witness,
                        value,
                        FieldElement::one(),
                        retrieved_timer,
                    );
                    read_hash = r1cs.add_product(read_hash, hash_value);
                    timer += 1;  // TODO think this through: fine, since we only support honest provers?
                };

                // For each of the writes in the inititialization, add a factor to the write hash
                block.initial_value_witnesses.iter().enumerate().for_each(|(addr, mem_value)| {
                    put(FieldElement::from(addr), r1cs.solver.witness_one(), *mem_value);
                });

                // TODO double check that it makes sense that the same constraints are added in both the read and the write case
                block.operations.iter().for_each(|op| {
                    match op {
                        MemoryOperation::Read(addr_witness, value) => {
                            get(1, *addr_witness, *value);
                            put(
                                FieldElement::one(),
                                *addr_witness,
                                *value,
                            );
                        }
                        MemoryOperation::Write(addr_witness, value) => {
                            get(1, *addr_witness, *value);
                            put(
                                FieldElement::one(),
                                *addr_witness,
                                *value,
                            );
                        }
                    }
                });

                // For each of the cells of the memory block, add a factor to the read hash
                (0..block.initial_value_witnesses.len()).for_each(|addr| {
                    // Implementation note: the values read via memory operations above are provided
                    // by ACIR.  For the "audit" reads at the end of offline memory checking, we
                    // need to add witnesses for these values ourselves.
                    let value = r1cs.add_witness(WitnessBuilder::FinalMemoryValue(
                        *block_id,
                        addr,
                    ));
                    get(addr, r1cs.solver.witness_one(), value);
                });

                // Add the final constraint to enforce that the hashes are equal
                r1cs.matrices.add_constraint(
                    &[(FieldElement::one(), r1cs.solver.witness_one())],
                    &[(FieldElement::one(), read_hash)],
                    &[(FieldElement::one(), write_hash)],
                );


            }
        });
        r1cs
    }

    fn add_memory_op_hash(
        &mut self,
        rs_challenge: usize,
        rs_challenge_sqrd: usize,
        addr: FieldElement,
        addr_witness: usize,
        value_witness: usize,
        timer: FieldElement,
        timer_witness: usize,
    ) -> usize {
        let hash_value = self.add_witness(WitnessBuilder::HashValue(
            rs_challenge,
            (addr, addr_witness),
            value_witness,
            (timer, timer_witness),
        ));
        let intermediate = self.add_product(rs_challenge_sqrd, timer_witness);
        self.matrices.add_constraint(
            &[(FieldElement::one(), rs_challenge)],
            &[(FieldElement::one(), value_witness)],
            &[
                (FieldElement::one(), hash_value),
                (timer.neg(), intermediate),
                (addr.neg(), addr_witness),
            ],
        );
        0
    }

    // Return the R1CS witness index corresponding to the AcirWitness provided, creating a new R1CS
    // witness (and builder) if required.
    fn fetch_r1cs_witness_index(&mut self, acir_witness_index: AcirWitness) -> usize {
        self.acir_to_r1cs_witness_map
            .get(&acir_witness_index.as_usize())
            .copied()
            .unwrap_or_else(|| {
                self.add_witness(WitnessBuilder::Acir(acir_witness_index.as_usize()))
            })
    }

    // Add a new witness to the R1CS instance, returning its index.
    // If the witness builder implicitly maps an ACIR witness to an R1CS witness, then record this.
    fn add_witness(&mut self, witness_builder: WitnessBuilder) -> usize {
        let next_witness_idx = self.matrices.add_witness();
        // Add the witness to the mapping if it is an ACIR witness
        match &witness_builder {
            WitnessBuilder::Acir(acir_witness) => {
                self.acir_to_r1cs_witness_map
                    .insert(*acir_witness, next_witness_idx);
            }
            WitnessBuilder::ValueReadFromMemory(_, _, value_acir_witness) => {
                self.acir_to_r1cs_witness_map
                    .insert(*value_acir_witness, next_witness_idx);
            }
            _ => {}
        }
        self.solver.add_witness_builder(witness_builder);
        next_witness_idx
    }

    // Add a new witness representing the product of two existing witnesses, and add an R1CS constraint enforcing this.
    fn add_product(&mut self, operand_a: usize, operand_b: usize) -> usize {
        let product = self.add_witness(WitnessBuilder::Product(operand_a, operand_b));
        self.matrices.add_constraint(
            &[(FieldElement::one(), operand_a)],
            &[(FieldElement::one(), operand_b)],
            &[(FieldElement::one(), product)],
        );
        product
    }

    // Add a new witness representing the sum of existing witnesses, and add an R1CS constraint enforcing this.
    fn add_sum(&mut self, summands: Vec<usize>) -> usize {
        let sum = self.add_witness(WitnessBuilder::Sum(summands.clone()));
        let az = summands
            .iter()
            .map(|&s| (FieldElement::one(), s))
            .collect::<Vec<_>>();
        self.matrices.add_constraint(
            &az,
            &[(FieldElement::one(), self.solver.witness_one())],
            &[(FieldElement::one(), sum)],
        );
        sum
    }

    // Add R1CS constraints to the instance to enforce that the provided ACIR expression is zero.
    fn add_acir_assert_zero(&mut self, expr: &Expression<FieldElement>) {
        // Create individual constraints for all the multiplication terms and collect
        // their outputs
        let mut linear = vec![];
        let mut a = vec![];
        let mut b = vec![];

        if expr.mul_terms.len() >= 1 {
            // Process all except the last multiplication term
            linear = expr
                .mul_terms
                .iter()
                .take(expr.mul_terms.len() - 1)
                .map(|(coeff, acir_witness0, acir_witness1)| {
                    let witness0 = self.fetch_r1cs_witness_index(*acir_witness0);
                    let witness1 = self.fetch_r1cs_witness_index(*acir_witness1);
                    (-*coeff, self.add_product(witness0, witness1))
                })
                .collect::<Vec<_>>();

            // Handle the last multiplication term directly
            let (coeff, acir_witness0, acir_witness1) = &expr.mul_terms[expr.mul_terms.len() - 1];
            a = vec![(
                FieldElement::from(*coeff),
                self.fetch_r1cs_witness_index(*acir_witness0),
            )];
            b = vec![(
                FieldElement::one(),
                self.fetch_r1cs_witness_index(*acir_witness1),
            )];
        }

        // Extend with linear combinations
        linear.extend(
            expr.linear_combinations
                .iter()
                .map(|(coeff, acir_witness)| {
                    (coeff.neg(), self.fetch_r1cs_witness_index(*acir_witness))
                }),
        );

        // Add constant by multipliying with constant value one.
        linear.push((expr.q_c.neg(), self.solver.witness_one()));

        // Add a single linear constraint
        // We could avoid this by substituting back into the last multiplication
        // constraint.
        self.matrices.add_constraint(&a, &b, &linear);
    }

    // Helper function for adding a new lookup factor to the R1CS instance.
    // Adds a new witness `denominator` and constrains it to represent
    //    `denominator - (sz_challenge - (index_coeff * index + rs_challenge * value)) == 0`,
    // where `sz_challenge`, `index`, `rs_challenge` and `value` are the provided R1CS witness indices.
    // Finally, adds a new witness for its inverse, constrains it to be such, and returns its index.
    fn add_indexed_lookup_factor(
        &mut self,
        rs_challenge: usize,
        sz_challenge: usize,
        index: FieldElement,
        index_witness: usize,
        value: usize,
    ) -> usize {
        let wb = WitnessBuilder::LogUpDenominator(
            sz_challenge,
            (index, index_witness),
            rs_challenge,
            value,
        );
        let denominator = self.add_witness(wb);
        self.matrices.add_constraint(
            &[(FieldElement::one(), rs_challenge)],
            &[(FieldElement::one(), value)],
            &[
                (FieldElement::one().neg(), denominator),
                (FieldElement::one(), sz_challenge),
                (index.neg(), index_witness),
            ],
        );
        let inverse = self.add_witness(WitnessBuilder::Inverse(denominator));
        self.matrices.add_constraint(
            &[(FieldElement::one(), denominator)],
            &[(FieldElement::one(), inverse)],
            &[(FieldElement::one(), self.solver.witness_one())],
        );
        inverse
    }
}

// FIXME should display if memory read-only or read/write
impl std::fmt::Display for R1CS {
    fn fmt(&self, f: &mut Formatter) -> std::fmt::Result {
        writeln!(
            f,
            "R1CS: {} witnesses, {} constraints, {} memory blocks",
            self.num_witnesses(),
            self.num_constraints(),
            self.solver.initial_memories.len()
        )?;
        if !self.solver.initial_memories.is_empty() {
            writeln!(f, "Memory blocks:")?;
            for (block_id, block) in &self.solver.initial_memories {
                write!(f, "  {}: {} elements; ", block_id, block.len())?;
            }
            writeln!(f)?;
        }
        writeln!(f, "{}", self.matrices)
    }
}

#[derive(Debug, Clone)]
/// Used for tracking reads of a read-only memory block
pub struct MemoryBlock {
    /// The R1CS witnesses corresponding to the memory block values
    pub initial_value_witnesses: Vec<usize>,
    /// The memory operations, in the order that they occur
    pub operations: Vec<MemoryOperation>,
}

impl MemoryBlock {
    pub fn new() -> Self {
        Self {
            initial_value_witnesses: vec![],
            operations: vec![],
        }
    }

    pub fn is_read_only(&self) -> bool {
        self.operations.iter().all(|op| match op {
            MemoryOperation::Read(_, _) => true,
            MemoryOperation::Write(_, _) => false,
        })
    }
}

#[derive(Debug, Clone)]
pub enum MemoryOperation {
    /// (R1CS witness index of address, R1CS witness index of value read) tuples
    Read(usize, usize),
    /// (R1CS witness index of address, R1CS witness index of value to write) tuples
    Write(usize, usize),
}<|MERGE_RESOLUTION|>--- conflicted
+++ resolved
@@ -114,27 +114,11 @@
                     );
                     let block = memory_blocks.get_mut(&block_id).unwrap();
 
-<<<<<<< HEAD
-                    // It isn't clear from the Noir codebase if index can ever be a not equal to just a single ACIR witness.
-                    // If it isn't, we'll need to introduce constraints and use a witness for the index, but let's leave this til later.
-                    // (According to experiments, the index is always a witness, not a constant:
-                    // static reads are hard-wired into the circuit, or instead rendered as a
-                    // dynamic read by introducing a new witness constrained to have the value of
-                    // the static address.)
-=======
-                    // Create a new (as yet unconstrained) witness `result_of_read` for the result of the read; it will be constrained by the lookup for the memory block at the end.
-                    // Use a MemoryRead witness builder so that the solver can determine its value and also count memory accesses to each address.
-
-                    // "In read operations, [op.value] corresponds to the witness index at which the value from memory will be written." (from the Noir codebase)
-                    // At R1CS solving time, only need to map over the value of the corresponding ACIR witness, whose value is already determined by the ACIR solver.
-                    let result_of_read_acir_witness = op.value.to_witness().unwrap().0 as usize;
-
                     // `op.index` is _always_ just a single ACIR witness, not a more complicated expression, and not a constant.
                     // See [here](https://discord.com/channels/1113924620781883405/1356865341065531446)
                     // Static reads are hard-wired into the circuit, or instead rendered as a
                     // dummy dynamic read by introducing a new witness constrained to have the value of
                     // the static address.
->>>>>>> be49e0f2
                     let addr_wb = op.index.to_witness().map_or_else(
                         || {
                             unimplemented!("MemoryOp index must be a single witness, not a more general Expression")
@@ -237,82 +221,105 @@
                     &[(FieldElement::one(), sum_for_table)],
                 );
             } else {
-                // Read/write memory block - use offline memory checking
+                // Read/write memory block - use Spice offline memory checking
                 let rs_challenge = r1cs.add_witness(WitnessBuilder::Challenge);
                 let rs_challenge_sqrd = r1cs.add_product(rs_challenge, rs_challenge);
-                let mut timer: u32 = 0;
 
                 let mut read_hash = r1cs.solver.witness_one();
                 let mut write_hash = r1cs.solver.witness_one();
 
-                let put = |addr, addr_witness, value| {
+                // For each of the writes in the inititialization, add a factor to the write hash
+                block.initial_value_witnesses.iter().enumerate().for_each(|(addr, mem_value)| {
+                    // Initial PUTs. These all use timestamp zero.
                     let hash_value = r1cs.add_memory_op_hash(
                         rs_challenge,
                         rs_challenge_sqrd,
-                        addr,
-                        addr_witness,
-                        value,
-                        FieldElement::from(timer),
-                        r1cs.solver.witness_one(),
+                        (FieldElement::from(addr), r1cs.solver.witness_one()),
+                        *mem_value,
+                        (FieldElement::zero(), r1cs.solver.witness_one()),
                     );
                     write_hash = r1cs.add_product(write_hash, hash_value);
-                };
-
-                let get = |addr, addr_witness, value| {
+                });
+
+                // TODO double check that it makes sense that the same constraints are added in both the read and the write case
+                block.operations.iter().enumerate().for_each(|(mem_op_index, op)| {
+                    match op {
+                        MemoryOperation::Read(addr_witness, value) => {
+                            // GET
+                            let retrieved_timer = r1cs.add_witness(WitnessBuilder::MemoryReadTimestamp(
+                                *block_id,
+                                (1, *addr_witness),
+                            ));
+                            let hash_value = r1cs.add_memory_op_hash(
+                                rs_challenge,
+                                rs_challenge_sqrd,
+                                (FieldElement::one(), *addr_witness),
+                                *value,
+                                (FieldElement::one(), retrieved_timer),
+                            );
+                            read_hash = r1cs.add_product(read_hash, hash_value);
+
+                            // PUT
+                            let hash_value = r1cs.add_memory_op_hash(
+                                rs_challenge,
+                                rs_challenge_sqrd,
+                                (FieldElement::one(), *addr_witness),
+                                *value,
+                                (FieldElement::from(mem_op_index + 1), r1cs.solver.witness_one()),
+                            );
+                            write_hash = r1cs.add_product(write_hash, hash_value);
+                        }
+                        MemoryOperation::Write(addr_witness, value) => {
+                            // GET
+                            let retrieved_timer = r1cs.add_witness(WitnessBuilder::MemoryReadTimestamp(
+                                *block_id,
+                                (1, *addr_witness),
+                            ));
+                            let hash_value = r1cs.add_memory_op_hash(
+                                rs_challenge,
+                                rs_challenge_sqrd,
+                                (FieldElement::one(), *addr_witness),
+                                *value,
+                                (FieldElement::one(), retrieved_timer),
+                            );
+                            read_hash = r1cs.add_product(read_hash, hash_value);
+
+                            // PUT
+                            let hash_value = r1cs.add_memory_op_hash(
+                                rs_challenge,
+                                rs_challenge_sqrd,
+                                (FieldElement::one(), *addr_witness),
+                                *value,
+                                (FieldElement::from(mem_op_index + 1), r1cs.solver.witness_one()),
+                            );
+                            write_hash = r1cs.add_product(write_hash, hash_value);
+                        }
+                    }
+                });
+
+                // For each of the cells of the memory block, add a factor to the read hash
+                (0..block.initial_value_witnesses.len()).for_each(|addr| {
+                    // Implementation note: the values read via all of the memory operations above
+                    // are provided by ACIR.  By constrast, here, for the "audit" reads at the end
+                    // of offline memory checking, we need to add witnesses for these values
+                    // ourselves.
+                    let value = r1cs.add_witness(WitnessBuilder::FinalMemoryValue(
+                        *block_id,
+                        addr,
+                    ));
+                    // GET
                     let retrieved_timer = r1cs.add_witness(WitnessBuilder::MemoryReadTimestamp(
                         *block_id,
-                        (addr, addr_witness),
+                        (addr, r1cs.solver.witness_one()),
                     ));
                     let hash_value = r1cs.add_memory_op_hash(
                         rs_challenge,
                         rs_challenge_sqrd,
-                        FieldElement::from(addr),
-                        addr_witness,
+                        (FieldElement::from(addr), r1cs.solver.witness_one()),
                         value,
-                        FieldElement::one(),
-                        retrieved_timer,
+                        (FieldElement::one(), retrieved_timer),
                     );
                     read_hash = r1cs.add_product(read_hash, hash_value);
-                    timer += 1;  // TODO think this through: fine, since we only support honest provers?
-                };
-
-                // For each of the writes in the inititialization, add a factor to the write hash
-                block.initial_value_witnesses.iter().enumerate().for_each(|(addr, mem_value)| {
-                    put(FieldElement::from(addr), r1cs.solver.witness_one(), *mem_value);
-                });
-
-                // TODO double check that it makes sense that the same constraints are added in both the read and the write case
-                block.operations.iter().for_each(|op| {
-                    match op {
-                        MemoryOperation::Read(addr_witness, value) => {
-                            get(1, *addr_witness, *value);
-                            put(
-                                FieldElement::one(),
-                                *addr_witness,
-                                *value,
-                            );
-                        }
-                        MemoryOperation::Write(addr_witness, value) => {
-                            get(1, *addr_witness, *value);
-                            put(
-                                FieldElement::one(),
-                                *addr_witness,
-                                *value,
-                            );
-                        }
-                    }
-                });
-
-                // For each of the cells of the memory block, add a factor to the read hash
-                (0..block.initial_value_witnesses.len()).for_each(|addr| {
-                    // Implementation note: the values read via memory operations above are provided
-                    // by ACIR.  For the "audit" reads at the end of offline memory checking, we
-                    // need to add witnesses for these values ourselves.
-                    let value = r1cs.add_witness(WitnessBuilder::FinalMemoryValue(
-                        *block_id,
-                        addr,
-                    ));
-                    get(addr, r1cs.solver.witness_one(), value);
                 });
 
                 // Add the final constraint to enforce that the hashes are equal
@@ -322,21 +329,21 @@
                     &[(FieldElement::one(), write_hash)],
                 );
 
-
+                // TODO add the range checks!
             }
         });
         r1cs
     }
 
+    // FIXME can we generalize this to work for any RS signature?  Wouldn't it then be useful for logup and permutation arguments in general?
+    // add_rs_fingerprint/add_permutation_factor([rs challenges; N], [things to be combined; N+1])
     fn add_memory_op_hash(
         &mut self,
         rs_challenge: usize,
         rs_challenge_sqrd: usize,
-        addr: FieldElement,
-        addr_witness: usize,
+        (addr, addr_witness): (FieldElement, usize),
         value_witness: usize,
-        timer: FieldElement,
-        timer_witness: usize,
+        (timer, timer_witness): (FieldElement, usize),
     ) -> usize {
         let hash_value = self.add_witness(WitnessBuilder::HashValue(
             rs_challenge,
