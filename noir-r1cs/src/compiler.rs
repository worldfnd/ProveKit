--- conflicted
+++ resolved
@@ -16,8 +16,8 @@
     },
 };
 
-/// Compiles an ACIR circuit into an [R1CS] instance, comprising the [R1CSMatrices] and
-/// [R1CSSolver].
+/// Compiles an ACIR circuit into an [R1CS] instance, comprising the
+/// [R1CSMatrices] and [R1CSSolver].
 pub struct R1CS {
     pub matrices: R1CSMatrices,
 
@@ -39,17 +39,18 @@
         self.solver.num_witnesses()
     }
 
-    /// Create an R1CS instance from an ACIR circuit, introducing R1CS witnesses and constraints as
-    /// needed.
+    /// Create an R1CS instance from an ACIR circuit, introducing R1CS witnesses
+    /// and constraints as needed.
     pub fn from_acir(circuit: &Circuit<FieldElement>) -> Self {
         // Create a new R1CS instance
         let mut r1cs = Self {
-            matrices: R1CSMatrices::new(),
-            solver: R1CSSolver::new(),
+            matrices:                 R1CSMatrices::new(),
+            solver:                   R1CSSolver::new(),
             acir_to_r1cs_witness_map: BTreeMap::new(),
         };
 
-        // Read-only memory blocks (used for building the memory lookup constraints at the end)
+        // Read-only memory blocks (used for building the memory lookup constraints at
+        // the end)
         let mut memory_blocks: BTreeMap<usize, ReadOnlyMemoryBlock> = BTreeMap::new();
         for opcode in circuit.opcodes.iter() {
             match opcode {
@@ -122,22 +123,31 @@
                     );
                     let block = memory_blocks.get_mut(&block_id).unwrap();
 
-                    // Create a new (as yet unconstrained) witness `result_of_read` for the result of the read; it will be constrained by the lookup for the memory block at the end.
-                    // Use a memory witness builders so that the solver can later determine its value and also determine the memory access counts
-
-                    // "In read operations, [op.value] corresponds to the witness index at which the value from memory will be written." (from the Noir codebase)
-                    // At R1CS solving time, only need to map over the value of the corresponding ACIR witness, whose value is already determined by the ACIR solver.
+                    // Create a new (as yet unconstrained) witness `result_of_read` for the result
+                    // of the read; it will be constrained by the lookup for the memory block at the
+                    // end. Use a memory witness builders so that the solver can
+                    // later determine its value and also determine the memory access counts
+
+                    // "In read operations, [op.value] corresponds to the witness index at which the
+                    // value from memory will be written." (from the Noir codebase)
+                    // At R1CS solving time, only need to map over the value of the corresponding
+                    // ACIR witness, whose value is already determined by the ACIR solver.
                     let result_of_read_acir_witness = op.value.to_witness().unwrap().0 as usize;
 
-                    // It isn't clear from the Noir codebase if index can ever be a not equal to just a single ACIR witness.
-                    // If it isn't, we'll need to introduce constraints and use a witness for the index, but let's leave this til later.
-                    // (According to experiments, the index is always a witness, not a constant:
-                    // static reads are hard-wired into the circuit, or instead rendered as a
-                    // dynamic read by introducing a new witness constrained to have the value of
+                    // It isn't clear from the Noir codebase if index can ever be a not equal to
+                    // just a single ACIR witness. If it isn't, we'll need to
+                    // introduce constraints and use a witness for the index, but let's leave this
+                    // til later. (According to experiments, the index is always
+                    // a witness, not a constant: static reads are hard-wired
+                    // into the circuit, or instead rendered as a dynamic read
+                    // by introducing a new witness constrained to have the value of
                     // the static address.)
                     let addr_wb = op.index.to_witness().map_or_else(
                         || {
-                            unimplemented!("MemoryOp index must be a single witness, not a more general Expression")
+                            unimplemented!(
+                                "MemoryOp index must be a single witness, not a more general \
+                                 Expression"
+                            )
                         },
                         |acir_witness| WitnessBuilder::Acir(acir_witness.0 as usize),
                     );
@@ -159,7 +169,8 @@
 
         // For each memory block, use a lookup to enforce that the reads are correct.
         memory_blocks.iter().for_each(|(block_id, block)| {
-            // Add witness values for memory access counts, using the WitnessBuilder::MemoryAccessCount
+            // Add witness values for memory access counts, using the
+            // WitnessBuilder::MemoryAccessCount
             let access_counts: Vec<_> = (0..block.value_witnesses.len())
                 .map(|index| r1cs.add_witness(WitnessBuilder::MemoryAccessCount(*block_id, index)))
                 .collect();
@@ -180,7 +191,8 @@
                         *addr_witness,
                         *value,
                     )
-                }).collect();
+                })
+                .collect();
             let sum_for_reads = r1cs.add_sum(summands_for_reads);
 
             // Calculate the sum over all table elements of multiplicity/factor
@@ -212,8 +224,8 @@
         r1cs
     }
 
-    // Return the R1CS witness index corresponding to the AcirWitness provided, creating a new R1CS
-    // witness (and builder) if required.
+    // Return the R1CS witness index corresponding to the AcirWitness provided,
+    // creating a new R1CS witness (and builder) if required.
     fn fetch_r1cs_witness_index(&mut self, acir_witness_index: AcirWitness) -> usize {
         self.acir_to_r1cs_witness_map
             .get(&acir_witness_index.as_usize())
@@ -224,7 +236,8 @@
     }
 
     // Add a new witness to the R1CS instance, returning its index.
-    // If the witness builder implicitly maps an ACIR witness to an R1CS witness, then record this.
+    // If the witness builder implicitly maps an ACIR witness to an R1CS witness,
+    // then record this.
     fn add_witness(&mut self, witness_builder: WitnessBuilder) -> usize {
         let next_witness_idx = self.matrices.add_witness();
         // Add the witness to the mapping if it is an ACIR witness
@@ -243,7 +256,8 @@
         next_witness_idx
     }
 
-    // Add a new witness representing the product of two existing witnesses, and add an R1CS constraint enforcing this.
+    // Add a new witness representing the product of two existing witnesses, and add
+    // an R1CS constraint enforcing this.
     fn add_product(&mut self, operand_a: usize, operand_b: usize) -> usize {
         let product = self.add_witness(WitnessBuilder::Product(operand_a, operand_b));
         self.matrices.add_constraint(
@@ -254,22 +268,23 @@
         product
     }
 
-    // Add a new witness representing the sum of existing witnesses, and add an R1CS constraint enforcing this.
+    // Add a new witness representing the sum of existing witnesses, and add an R1CS
+    // constraint enforcing this.
     fn add_sum(&mut self, summands: Vec<usize>) -> usize {
         let sum = self.add_witness(WitnessBuilder::Sum(summands.clone()));
         let az = summands
             .iter()
             .map(|&s| (FieldElement::one(), s))
             .collect::<Vec<_>>();
-        self.matrices.add_constraint(
-            &az,
-            &[(FieldElement::one(), self.solver.witness_one())],
-            &[(FieldElement::one(), sum)],
-        );
+        self.matrices
+            .add_constraint(&az, &[(FieldElement::one(), self.solver.witness_one())], &[
+                (FieldElement::one(), sum),
+            ]);
         sum
     }
 
-    // Add R1CS constraints to the instance to enforce that the provided ACIR expression is zero.
+    // Add R1CS constraints to the instance to enforce that the provided ACIR
+    // expression is zero.
     fn add_acir_assert_zero(&mut self, expr: &Expression<FieldElement>) {
         // Create individual constraints for all the multiplication terms and collect
         // their outputs
@@ -322,9 +337,10 @@
 
     // Helper function for adding a new lookup factor to the R1CS instance.
     // Adds a new witness `denominator` and constrains it to represent
-    //    `denominator - (sz_challenge - (index_coeff * index + rs_challenge * value)) == 0`,
-    // where `sz_challenge`, `index`, `rs_challenge` and `value` are the provided R1CS witness indices.
-    // Finally, adds a new witness for its inverse, constrains it to be such, and returns its index.
+    //    `denominator - (sz_challenge - (index_coeff * index + rs_challenge *
+    // value)) == 0`, where `sz_challenge`, `index`, `rs_challenge` and `value`
+    // are the provided R1CS witness indices. Finally, adds a new witness for
+    // its inverse, constrains it to be such, and returns its index.
     fn add_indexed_lookup_factor(
         &mut self,
         rs_challenge: usize,
@@ -359,16 +375,6 @@
     }
 }
 
-<<<<<<< HEAD
-/// Print the R1CS matrices and the ACIR -> R1CS witness map, useful for
-/// debugging.
-impl std::fmt::Display for R1CS {
-    fn fmt(&self, f: &mut std::fmt::Formatter) -> std::fmt::Result {
-        writeln!(
-            f,
-            "R1CS: {} witnesses, {} constraints",
-            self.witnesses, self.constraints
-=======
 impl std::fmt::Display for R1CS {
     fn fmt(&self, f: &mut Formatter) -> std::fmt::Result {
         writeln!(
@@ -377,7 +383,6 @@
             self.num_witnesses(),
             self.num_constraints(),
             self.solver.memory_lengths.len()
->>>>>>> 0f6fc631
         )?;
         if !self.solver.memory_lengths.is_empty() {
             writeln!(f, "Memory blocks:")?;
